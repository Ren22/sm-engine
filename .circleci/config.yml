--- conflicted
+++ resolved
@@ -5,11 +5,8 @@
       # includes:
       #   - miniconda with all packages required for sm-engine
       #   - pyspark installation
-<<<<<<< HEAD
-      - image: intsco/sm_engine:lcms
-=======
+#      - image: intsco/sm_engine:lcms
       - image: intsco/sm_engine:0.9
->>>>>>> dfce38be
 
       - image: postgres:9.5-alpine
         environment:
@@ -42,11 +39,7 @@
             source docker/env.sh
             pip install pysparkling
             #while true; do echo '---'; sleep 5; done   # uncomment this line for debugging
-<<<<<<< HEAD
-            coverage run --source=./sm/engine --omit=./sm/engine/tests/*,./tests/* -m py.test sm/engine/tests tests --ignore=tests/test_queue.py --ignore=tests/test_sm_daemon.py #&& coveralls
-=======
             coverage run --source=./sm/engine --omit=./sm/engine/tests/*,./tests/* -m py.test sm/engine/tests tests && coveralls
->>>>>>> dfce38be
       - run:
           name: Download and unpack isotope centroids
           command: |
