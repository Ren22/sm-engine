DROP TABLE IF EXISTS sum_formula CASCADE;
CREATE TABLE sum_formula (
	id 			serial NOT NULL,
	db_id 	int,
	sf 		  text,
	CONSTRAINT sum_formula_id_pk PRIMARY KEY(id)
);
CREATE INDEX ind_sum_formulas_1 ON sum_formula (sf);
CREATE INDEX ind_sum_formulas_4 ON sum_formula (db_id);

DROP TABLE IF EXISTS dataset CASCADE;
CREATE TABLE dataset (
	id	        	text,
	name					text,
	input_path  	text,
	upload_dt			timestamp,
	metadata			json,
	config      	json,
	status				text,
	optical_image text,
	transform			float[],
	acq_geometry	json,
<<<<<<< HEAD
=======
	ion_img_storage_type text,
>>>>>>> 1a9fd946
	CONSTRAINT dataset_id_pk PRIMARY KEY(id)
);
CREATE INDEX ind_dataset_name ON dataset (name);

DROP TABLE IF EXISTS optical_image;
CREATE TABLE optical_image (
  id      text PRIMARY KEY,
  ds_id   text,
  zoom    int,
  CONSTRAINT opt_img_ds_id_fk FOREIGN KEY (ds_id)
      REFERENCES dataset (id) MATCH SIMPLE
      ON UPDATE NO ACTION ON DELETE CASCADE
);

DROP TABLE IF EXISTS job CASCADE;
CREATE TABLE job (
	id serial NOT NULL,
	db_id   int,
	ds_id	  text,
	status	text,
	start   timestamp,
	finish  timestamp,
	CONSTRAINT job_id_pk PRIMARY KEY(id),
	CONSTRAINT job_ds_id_fk FOREIGN KEY (ds_id)
      REFERENCES dataset (id) MATCH SIMPLE
      ON UPDATE NO ACTION ON DELETE CASCADE
);

DROP TABLE IF EXISTS target_decoy_add CASCADE;
CREATE TABLE target_decoy_add (
    job_id	    int,
	db_id       int,
    sf_id       int,
	target_add  text,
	decoy_add   text,
	CONSTRAINT target_decoy_add_id_pk PRIMARY KEY(job_id, db_id, sf_id, target_add, decoy_add),
	CONSTRAINT target_decoy_add_job_id_fk FOREIGN KEY (job_id)
      REFERENCES job (id) MATCH SIMPLE
      ON UPDATE NO ACTION ON DELETE CASCADE
)
WITH (
  autovacuum_enabled=true,
  autovacuum_vacuum_threshold=5000,
  autovacuum_analyze_threshold=5000
);

DROP TABLE IF EXISTS iso_image_metrics;
CREATE TABLE iso_image_metrics (
	job_id	    int,
	db_id		    int,
	sf_id		    int,
	adduct 	    text,
	msm         real,
	fdr         real,
	stats 	    json,
  iso_image_ids  text[],
	CONSTRAINT iso_image_metrics_id_pk PRIMARY KEY(job_id, db_id, sf_id, adduct),
	CONSTRAINT iso_image_metrics_job_id_fk FOREIGN KEY (job_id)
      REFERENCES job (id) MATCH SIMPLE
      ON UPDATE NO ACTION ON DELETE CASCADE,
	CONSTRAINT iso_image_metrics_sum_formula_id_fk FOREIGN KEY (sf_id)
      REFERENCES sum_formula(id) MATCH SIMPLE
      ON UPDATE NO ACTION ON DELETE CASCADE
)
WITH (
  autovacuum_enabled=true,
  autovacuum_vacuum_threshold=5000,
  autovacuum_analyze_threshold=5000
);


DROP TABLE IF EXISTS theor_peaks;
CREATE TABLE theor_peaks (
  sf          text,
	adduct		  text,
	sigma       real,
	charge      int,
	pts_per_mz  int,
	centr_mzs		double precision[],
	centr_ints	double precision[],
	CONSTRAINT theor_peaks_sf_id_adduct_pk PRIMARY KEY(sf, adduct, sigma, charge, pts_per_mz)
)
WITH (
  autovacuum_enabled=true,
  autovacuum_vacuum_threshold=5000,
  autovacuum_analyze_threshold=5000
);<|MERGE_RESOLUTION|>--- conflicted
+++ resolved
@@ -20,10 +20,7 @@
 	optical_image text,
 	transform			float[],
 	acq_geometry	json,
-<<<<<<< HEAD
-=======
 	ion_img_storage_type text,
->>>>>>> 1a9fd946
 	CONSTRAINT dataset_id_pk PRIMARY KEY(id)
 );
 CREATE INDEX ind_dataset_name ON dataset (name);
