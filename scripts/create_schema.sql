DROP TABLE IF EXISTS sum_formula CASCADE;
CREATE TABLE sum_formula (
	id 			serial NOT NULL,
	db_id 	int,
	sf 		  text,
	CONSTRAINT sum_formula_id_pk PRIMARY KEY(id)
);
CREATE INDEX ind_sum_formulas_1 ON sum_formula (sf);
CREATE INDEX ind_sum_formulas_4 ON sum_formula (db_id);

DROP TABLE IF EXISTS dataset CASCADE;
CREATE TABLE dataset (
	id	        	text,
	name					text,
	input_path  	text,
	upload_dt			timestamp,
	metadata			json,
	config      	json,
	status				text,
	optical_image text,
	transform			float[],
<<<<<<< HEAD
	is_public     boolean not null default(true),
=======
	acq_geometry	json,
	ion_img_storage_type text,
>>>>>>> f0146f61
	CONSTRAINT dataset_id_pk PRIMARY KEY(id)
);
CREATE INDEX ind_dataset_name ON dataset (name);

DROP TABLE IF EXISTS optical_image;
CREATE TABLE optical_image (
  id      text PRIMARY KEY,
  ds_id   text,
  zoom    int,
  CONSTRAINT opt_img_ds_id_fk FOREIGN KEY (ds_id)
      REFERENCES dataset (id) MATCH SIMPLE
      ON UPDATE NO ACTION ON DELETE CASCADE
);

DROP TABLE IF EXISTS job CASCADE;
CREATE TABLE job (
	id serial NOT NULL,
	db_id   int,
	ds_id	  text,
	status	text,
	start   timestamp,
	finish  timestamp,
	CONSTRAINT job_id_pk PRIMARY KEY(id),
	CONSTRAINT job_ds_id_fk FOREIGN KEY (ds_id)
      REFERENCES dataset (id) MATCH SIMPLE
      ON UPDATE NO ACTION ON DELETE CASCADE
);

DROP TABLE IF EXISTS iso_image_metrics;
CREATE TABLE iso_image_metrics (
	job_id	    int,
	db_id		    int,
	sf		    	text,
	adduct 	    text,
	msm         real,
	fdr         real,
	stats 	    json,
  iso_image_ids  text[],
	CONSTRAINT iso_image_metrics_id_pk PRIMARY KEY(job_id, db_id, sf, adduct),
	CONSTRAINT iso_image_metrics_job_id_fk FOREIGN KEY (job_id)
      REFERENCES job (id) MATCH SIMPLE
      ON UPDATE NO ACTION ON DELETE CASCADE
)
WITH (
  autovacuum_enabled=true,
  autovacuum_vacuum_threshold=5000,
  autovacuum_analyze_threshold=5000
);<|MERGE_RESOLUTION|>--- conflicted
+++ resolved
@@ -19,12 +19,9 @@
 	status				text,
 	optical_image text,
 	transform			float[],
-<<<<<<< HEAD
 	is_public     boolean not null default(true),
-=======
 	acq_geometry	json,
 	ion_img_storage_type text,
->>>>>>> f0146f61
 	CONSTRAINT dataset_id_pk PRIMARY KEY(id)
 );
 CREATE INDEX ind_dataset_name ON dataset (name);
