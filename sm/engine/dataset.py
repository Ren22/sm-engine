--- conflicted
+++ resolved
@@ -47,22 +47,15 @@
     IMG_STORAGE_TYPE_UPD = 'UPDATE dataset SET ion_img_storage_type = %s WHERE id = %s'
 
     def __init__(self, id=None, name=None, input_path=None, upload_dt=None,
-<<<<<<< HEAD
-                 metadata=None, config=None, status=DatasetStatus.NEW, is_public=True):
-=======
-                 metadata=None, config=None, img_storage_type=None, status=DatasetStatus.NEW):
->>>>>>> f0146f61
+                 metadata=None, config=None, img_storage_type=None, is_public=True, status=DatasetStatus.NEW):
         self.id = id
         self.input_path = input_path
         self.upload_dt = upload_dt
         self.meta = metadata
         self.config = config
         self.status = status
-<<<<<<< HEAD
         self.is_public = is_public
-=======
         self.ion_img_storage_type = img_storage_type or 'fs'
->>>>>>> f0146f61
         self.name = name or (metadata.get('metaspace_options', {}).get('Dataset_Name', id) if metadata else None)
 
     def __str__(self):
