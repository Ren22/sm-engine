--- conflicted
+++ resolved
@@ -54,22 +54,12 @@
     upload_dt,
     dataset.status,
     to_char(max(finish), 'YYYY-MM-DD HH24:MI:SS'),
-<<<<<<< HEAD
 FROM dataset LEFT JOIN job ON job.ds_id = dataset.id
 WHERE dataset.id = %s
-GROUP BY dataset.id
-=======
-    optical_image.id
-FROM dataset 
-LEFT JOIN optical_image ON optical_image.ds_id = dataset.id
-LEFT JOIN job ON job.ds_id = dataset.id
-WHERE dataset.id = %s AND zoom = 8
->>>>>>> 6aee4878
-'''
+GROUP BY dataset.id'''
 
 DATASET_COLUMNS = ('ds_id', 'ds_name', 'ds_config', 'ds_meta', 'ds_input_path',
                    'ds_upload_dt', 'ds_status', 'ds_last_finished')
-
 
 def init_es_conn(es_config):
     hosts = [{"host": es_config['host'], "port": int(es_config['port'])}]
